--- conflicted
+++ resolved
@@ -49,126 +49,6 @@
     opt.log()
     logging.info("Loading Images")
     # create repeat label agent and assign it to the specified task
-<<<<<<< HEAD
-    if opt.get('pytorch_teacher_dataset') is None:
-        agent = RepeatLabelAgent(opt)
-        world = create_task(opt, agent)
-
-        total_exs = world.num_examples()
-        pbar = tqdm.tqdm(unit='ex', total=total_exs)
-        while not world.epoch_done():
-            world.parley()
-            pbar.update()
-        pbar.close()
-    elif opt.get('use_hdf5_extraction', False):
-        # TODO Deprecate
-        """
-        One can specify a Pytorch Dataset for custom image loading.
-        """
-        nw = opt.get('num_workers', 1)
-        im = opt.get('image_mode', 'raw')
-        opt['batchsize'] = 1
-        opt['extract_image'] = True
-        bsz = 1
-        try:
-            import torch
-            from torch.utils.data import DataLoader
-        except ImportError:
-            raise ImportError('Need to install Pytorch: go to pytorch.org')
-
-        dataset = get_dataset_class(opt)(opt)
-        pre_image_path, _ = os.path.split(dataset.image_path)
-        image_path = os.path.join(pre_image_path, opt.get('image_mode'))
-        images_built_file = image_path + '.built'
-
-        if not os.path.exists(image_path) or not os.path.isfile(images_built_file):
-            """
-            Image features have not been computed yet.
-            """
-            opt['num_load_threads'] = 20
-            agent = RepeatLabelAgent(opt)
-            if opt['task'] == 'pytorch_teacher':
-                if opt.get('pytorch_teacher_task'):
-                    opt['task'] = opt['pytorch_teacher_task']
-                else:
-                    opt['task'] = opt['pytorch_teacher_dataset']
-            world = create_task(opt, agent)
-            exs_seen = 0
-            total_exs = world.num_examples()
-            pbar = tqdm.tqdm(unit='ex', total=total_exs)
-            print('[ Computing and Saving Image Features ]')
-            while exs_seen < total_exs:
-                world.parley()
-                exs_seen += bsz
-                pbar.update(bsz)
-            pbar.close()
-            print('[ Feature Computation Done ]')
-            with open(images_built_file, 'w') as write:
-                write.write(str(datetime.datetime.today()))
-
-        dataloader = DataLoader(
-            dataset,
-            batch_size=bsz,
-            shuffle=False,
-            num_workers=nw,
-            collate_fn=lambda batch: batch[0],
-        )
-
-        dataset_shape = None
-        image_id_to_index = {}
-        num_images = dataset.num_images()
-        attention = opt.get('attention', False)
-        if attention:
-            hdf5_path = '{}mode_{}.hdf5'.format(dataset.image_path, im)
-        else:
-            hdf5_path = '{}mode_{}_noatt.hdf5'.format(dataset.image_path, im)
-        image_id_to_idx_path = '{}mode_{}_id_to_idx.txt'.format(dataset.image_path, im)
-        hdf5_built_file = hdf5_path + '.built'
-        if os.path.isfile(hdf5_path) and os.path.isfile(hdf5_built_file):
-            print('[ Images already extracted at: {} ]'.format(hdf5_path))
-            return
-
-        print("[ Beginning image extraction for {} images ]".format(dt.split(':')[0]))
-        hdf5_file = h5py.File(hdf5_path, 'w')
-        idx = 0
-        iterator = tqdm.tqdm(
-            dataloader, unit='batch', unit_scale=True, total=total_exs // bsz
-        )
-        for ex in iterator:
-            if ex['image_id'] in image_id_to_index:
-                continue
-            else:
-                image_id_to_index[ex['image_id']] = idx
-
-            img = ex['image']
-            if isinstance(img, torch.autograd.Variable):
-                img = img.cpu().data
-
-            if not attention:
-                nb_regions = img.size(2) * img.size(3)
-                img = img.sum(3).sum(2).div(nb_regions).view(-1, 2048)
-
-            if dataset_shape is None:
-                if attention:
-                    dataset_shape = (num_images, img.size(1), img.size(2), img.size(3))
-                else:
-                    dataset_shape = (num_images, img.size(1))
-                hdf5_dataset = hdf5_file.create_dataset(
-                    'images', dataset_shape, dtype='f'
-                )
-
-            hdf5_dataset[idx] = img
-            idx += 1
-
-        hdf5_file.close()
-        if not os.path.exists(image_id_to_idx_path):
-            with open(image_id_to_idx_path, 'w') as f:
-                json.dump(image_id_to_index, f)
-        with open(hdf5_built_file, 'w') as write:
-            write.write(str(datetime.datetime.today()))
-
-    print("[ Finished extracting images ]")
-=======
     agent = RepeatLabelAgent(opt)
     world = create_task(opt, agent)
 
@@ -190,7 +70,6 @@
 
     def run(self):
         return extract_feats(self.opt)
->>>>>>> 0ece6eb4
 
 
 if __name__ == '__main__':
