#!/usr/bin/env python3

# Copyright (c) Facebook, Inc. and its affiliates.
# This source code is licensed under the MIT license found in the
# LICENSE file in the root directory of this source tree.

import time

from parlai.chat_service.core.agents import ChatServiceAgent


class MessengerAgent(ChatServiceAgent):
    """Base class for a person on messenger that can act in a ParlAI world"""

    def __init__(self, opt, manager, task_id, messenger_psid, page_id):
        super().__init__(opt, manager, messenger_psid, task_id)
<<<<<<< HEAD

=======
>>>>>>> f3581739
        self.active = True
        self.disp_id = 'NewUser'
        self.message_partners = []
        self.page_id = page_id

        # initialize stored data
        super().set_stored_data()

    def observe(self, act):
        """Send an agent a message through the mturk manager"""
        if 'payload' in act:
            resp = self.manager.observe_payload(
                self.id,
                act['payload'],
                act.get('quick_replies', None),
                act.get('persona_id', None),
            )
        else:
            if act['id'] != '':
                msg = '{}: {}'.format(act['id'], act['text'])
            else:
                msg = act['text']
            resp = self.manager.observe_message(
                self.id,
                msg,
                act.get('quick_replies', None),
                act.get('persona_id', None),
            )
        try:
            mid = resp[0]['message_id']
            if mid not in self.observed_packets:
                self.observed_packets[mid] = act
        except Exception:
            print('{} could not be extracted to an observed message'.format(resp))

    def observe_typing_on(self, persona_id=None):
        """Allow agent to observe typing indicator"""
        self.manager.message_sender.typing_on(self.id, persona_id=persona_id)

    def put_data(self, message):
        """Put data into the message queue if it hasn't already been seen"""
        mid = message['message']['mid']
        seq = message['message'].get('seq', None)
        if 'text' not in message['message']:
            print(
                'Msg: {} could not be extracted to text format'.format(
                    message['message']
                )
            )
            return
        text = message['message'].get('text')
        if text is None:
            text = message['message']['payload']
        img_attempt = True if 'image' in message['message'] else False
        if mid not in self.acted_packets:
            self.acted_packets[mid] = {'mid': mid, 'seq': seq, 'text': text}
            # the fields 'report_sender' and 'sticker_sender' below are
            # internal features
            action = {
                'episode_done': False,
                'text': text,
                'id': self.disp_id,
                'report_sender': message['message'].get('report_sender', None),
                'sticker_sender': message.get('sticker_sender', None),
                'img_attempt': img_attempt,
            }
            if img_attempt and self.data.get('allow_images', False):
                action['image_url'] = message['message'].get('image_url')
                action['attachment_url'] = message['message'].get('attachment_url')
            self.msg_queue.put(action)

<<<<<<< HEAD
=======
    def get_new_act_message(self):
        """Get a new act message if one exists, return None otherwise"""
        # Check if person has sent a message
        if not self.msg_queue.empty():
            return self.msg_queue.get()

        # There are no messages to be sent
        if not self.active:
            # TODO return a status that notes the user is
            # not active right now
            pass

        return None

>>>>>>> f3581739
    def mark_inactive(self):
        # some kind of behavior to send a message when a user is marked as
        # being inactive. Could be useful. Should return a message to be sent
        pass

    def act(self, timeout=None):
        """Pulls a message from the message queue. If none exist returns None
        unless the timeout has expired.
        """
        # if this is the first act since last sent message start timing
        if self.message_request_time is None:
            self.message_request_time = time.time()

        # If checking timeouts
        if timeout:
            # If time is exceeded, timeout
            if time.time() - self.message_request_time > timeout:
                return self.mark_inactive()

        # Get a new message, if it's not None reset the timeout
        msg = self.get_new_act_message()
        if msg is not None:
            if msg.get('img_attempt') and not self.data.get('allow_images', False):
                # Let agent know that they cannot send images if they
                # attempted to send one
                msg = None
                act = {
                    'id': 'SYSTEM',
                    'text': 'Only text messages are supported at this time. '
                    'Please try with a text-only message.',
                    'episode_done': True,
                }
                self.observe(act)
            elif not msg.get('text') and not (
                msg.get('image_url') or msg.get('attachment_url')
            ):
                # Do not allow agent to send empty strings
                msg = None

            if msg is not None and self.message_request_time is not None:
                self.message_request_time = None
        return msg

    def shutdown(self):
        pass<|MERGE_RESOLUTION|>--- conflicted
+++ resolved
@@ -14,10 +14,6 @@
 
     def __init__(self, opt, manager, task_id, messenger_psid, page_id):
         super().__init__(opt, manager, messenger_psid, task_id)
-<<<<<<< HEAD
-
-=======
->>>>>>> f3581739
         self.active = True
         self.disp_id = 'NewUser'
         self.message_partners = []
@@ -89,23 +85,6 @@
                 action['attachment_url'] = message['message'].get('attachment_url')
             self.msg_queue.put(action)
 
-<<<<<<< HEAD
-=======
-    def get_new_act_message(self):
-        """Get a new act message if one exists, return None otherwise"""
-        # Check if person has sent a message
-        if not self.msg_queue.empty():
-            return self.msg_queue.get()
-
-        # There are no messages to be sent
-        if not self.active:
-            # TODO return a status that notes the user is
-            # not active right now
-            pass
-
-        return None
-
->>>>>>> f3581739
     def mark_inactive(self):
         # some kind of behavior to send a message when a user is marked as
         # being inactive. Could be useful. Should return a message to be sent
