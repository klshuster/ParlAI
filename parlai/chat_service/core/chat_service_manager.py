--- conflicted
+++ resolved
@@ -172,15 +172,10 @@
         self.task_configs = self.config['configs']
         self.max_workers = self.config['max_workers']
         self.opt['task'] = self.config['task_name']
-<<<<<<< HEAD
-        self.world_runner = ChatServiceWorldRunner(
-            opt, self.world_path, self.max_workers, self, opt['is_debug']
-=======
         # Deepcopy the opts so the manager opts aren't changed by the world runner
         self.runner_opt = copy.deepcopy(opt)
-        self.world_runner = MessengerWorldRunner(
+        self.world_runner = ChatServiceWorldRunner(
             self.runner_opt, self.world_path, self.max_workers, self, opt['is_debug']
->>>>>>> 078d09d8
         )  # Replace with base runner
         self.max_agents_for = {
             task: cfg.agents_required for task, cfg in self.task_configs.items()
@@ -282,13 +277,9 @@
 
     @abstractmethod
     def restructure_message(self):
-<<<<<<< HEAD
-        """Use this function to restructure the message into the provided format."""
-=======
         """
         Use this function to restructure the message into the provided format.
         """
->>>>>>> 078d09d8
 
     @abstractmethod
     def _handle_bot_read(self, agent_id):
