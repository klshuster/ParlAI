--- conflicted
+++ resolved
@@ -840,15 +840,11 @@
 
         # add world args, if we know a priori which world is being used
         if task is not None:
-<<<<<<< HEAD
-            self.add_world_args(task, parsed.get('interactive_task', False))
-=======
             self.add_world_args(
                 task,
                 parsed.get('interactive_task', False),
                 parsed.get('selfchat_task', False),
             )
->>>>>>> b49eba45
 
         # reset parser-level defaults over any model-level defaults
         try:
